--- conflicted
+++ resolved
@@ -21,13 +21,9 @@
 import time
 import numpy as np
 
-<<<<<<< HEAD
 from pymaker.numeric import Wad
 
-SIZE_MIN = 10
-=======
 SIZE_MIN = 5
->>>>>>> d242bad9
 SIZE_MAX = 100
 SIZE_PRICE_MAX = 30000
 
